# -*- coding: utf-8 -*-
"""@package ScatPy.results
For reading, manipulating and plotting the output files from DDSCAT

"""

from __future__ import division
import numpy as np
import os
import os.path
import posixpath
import glob
import zipfile
import copy
import re

import matplotlib.pyplot as plt
from scipy.interpolate import interp1d, UnivariateSpline
from collections import OrderedDict

import utils


#class Results():
#    def __init__(self, **kwargs):
#        self.log=Log()
#        self.refresh()
#        self.mtable=MTable(**kwargs)
#        self.qtable=QTable(**kwargs)
#        self.qtable2=QTable2(**kwargs)
#
#    def refresh(self):        
#        self.log.refresh()
#        self.mtable.refresh()
#        self.qtable.refresh()
#        self.qtable2.refresh()
#
#    def set_folder(self, newfolder):
#        self.mtable.set_folder(newfolder)
#        self.qtable.set_folder(newfolder)        
#        self.qtable2.set_folder(newfolder)
#    

#def _dichroism_calculator(L,R):
#    """
#    Calculates the dichroism of two spectra based on linear absorptance
#    """
#    #cd[f]=np.arctan( (np.sqrt(self[L][f]) - np.sqrt(self[R][f]) ) / (np.sqrt(self[L][f]) + np.sqrt(self[R][f]) ) )*(np.log(10) *180)/(4*np.pi)
#
#    k=(np.log(10) *180)/(4*np.pi)
#    num = (np.sqrt(L) - np.sqrt(R))
#    den = (np.sqrt(L) + np.sqrt(R))
#    
#    return k * np.arctan(num/den)


def molar_ellipticity(DeltaQ, a_eff, C, l=1):
    """
    Calculate the molar ellipticity

    DeltaQ: Q difference spectra
    a_eff: the effective radius (in um)
    C: the concentration in mol/l
    l: the pathlength in cm        
    """
    
    return ellipticity(DeltaQ, a_eff, C, l) * 100./( C * l)

def ellipticity(DeltaQ, a_eff, C, l=1):
    """
    Calculate the ellipticity in deg
    
    DeltaQ: Q difference spectra
    a_eff: the effective radius (in um)
    C: the concentration in mol/l
    l: the pathlength in cm
    
    """

    dA=deltaA(DeltaQ, a_eff, C, l)

    #Exact solution
    ex=np.exp(dA*np.log(10)/2)
    return np.arctan((ex-1)/(ex+1)) * (180/np.pi)

    #Taylor approximation
    #return dA * np.log(10)/4 * 180/np.pi

def deltaA(DeltaQ, a_eff, C, l):
    """
    The differential absorbance
    """    

    return 1.89e13 * a_eff**2 * l * C* DeltaQ

def _dichroism_calculator(L,R):
    """
    Calculates the difference spectrum of two spectra
    """
    
    return L-R


class Table(dict):
    """
    Base class for tables
    
    """

    def __init__(self):
        dict.__init__(self)
        
        self.x_field=None
        self.default_plot_fields=None


    def plot(self, fields=None, normalize=False, smooth=False, x_field=None,
             label=None, lw=2, **kwargs):
        """
        Plot the table contents.
        
        Optional Arguments:
            fields: list of field names to plot. If absent, plots the fields found
                    in self.default_plot_fields
            normalize: if True, set the maximum of all plots to 1
            smooth: if True, applies a spline smooth to the plot
            x_field: specify the name of the x_field. Default is self.x_field
            label: a string giving a specific label for the y-axis
        
        """
        if x_field is None:
            x_field=self.x_field

        if fields is None:
            fields=self.default_plot_fields
    
        ylbl=''
        for f in fields[0:]:
            ylbl+=f+', '
        ylbl=ylbl[:-2] #trim last ', '
        
        plt.ylabel(ylbl)
      
        for f in fields:
            y=self[f]
            if label is None:
                l_text=f
            else:
                l_text=label
            
            try:
                if l_text[0]=='_':
                    l_text=l_text[1:]
            except IndexError:
                pass
            
            if normalize:
                maxy=y.max()
            else:
                maxy=1.
            
            if smooth is False:
                plt.plot(self[x_field], y/maxy, label=l_text, lw=lw, **kwargs)
            else:
                if smooth is True:
                    smooth=0.03
                    
                xnew = np.linspace(self[x_field].min(), self[x_field].max(),300)
                spline=UnivariateSpline(self[x_field], y/maxy, s=smooth)
                ynew=spline(xnew)                
                plt.plot(xnew, ynew, label=l_text, lw=lw, **kwargs)

    def scale(self, c):
        """
        Scale all fields of table by value c
        """
        
        for (k,v) in self.iteritems():
            if k==self.x_field: continue
        
            v*=c

    def export(self, fname, fields=['Q_ext']):
        """
        Export the table as an ascii file
        
        File is written to the current working directory.
        """

        if self.x_field is not None:
            table=self[self.x_field]
            hdr=self.x_field+'\t'
        else:
            table=np.array([])
            hdr=''

#        for (k,v) in self.iteritems():
#            if k==self.x_field: continue
#        
#            hdr+=k+'\t'
#            table=np.vstack([table, v])
        for k in fields:
            hdr+=k+'\t'
            v=self[k]
            table=np.vstack([table, v])
            
        with open(fname, 'wt') as f:
            f.write(hdr+'\n')        
            np.savetxt(f, table.transpose(), delimiter='\t')

    def copy(self):
        return copy.deepcopy(self)


    def smooth(self, width=None, pad_sample=5):
        '''
        Broaden a spectrum by convolving with  Gaussian
        
        Spectrum is smoothed in place.
        
        sig, signal
        w, FWHM
        
        '''
        if width is None:
            width=0.030
        
        x_field=self.x_field
        xstep=self[x_field][1]-self[x_field][0] 
        
        width_steps=width/xstep #the width in number of steps
        x=np.arange(-np.ceil(width_steps), +np.ceil(width_steps)+1)
        gauss=np.sqrt(4*np.log(2)/np.pi)/float(width_steps)*np.exp(-4*np.log(2)/float(width_steps)**2 * x**2)
        gauss/=gauss.sum()
    
        data=self[x_field]
        for (k,v) in self.iteritems():
            if k==x_field: continue
            
            data=v
            
            left_pad=np.ones(width_steps+1)*(data[:pad_sample].mean())
            right_pad=np.ones(width_steps+1)*(data[-pad_sample:].mean())
            data=np.concatenate((left_pad, data, right_pad))
                        
            cv=np.convolve(data, gauss, 'same')
        
            cv=cv[width_steps+1: width_steps+1+len(v)]
                
            self[k]=cv


    def interpolate(self, n_pts=200):
        '''
        Interpolates the data onto a new (denser) xrange.

        Data is modified in place.
        
        '''

        old_x=self[self.x_field]
        new_x=np.linspace(old_x[0], old_x[-1], n_pts)        

        for (k,v) in self.iteritems():
            
            data=v
            interp=interp1d(old_x, data, kind='cubic')
                                        
            self[k]=interp(new_x)


    def __repr__(self):
        return '<%s.%s object at %s>' % (self.__class__.__module__,
                                        self.__class__.__name__,
                                        hex(id(self)))    


class ResultTable(Table):
    """
    Base class for results tables read from file.        
    """
    def __init__(self, fname, hdr_len, c_width, folder=None, zfile=None):
        """
        Initialize the result table.
        
        Arguments:
            fname: the file name, resolved relative to the working folder
            hdr_len: the number of header lines to ignore
            c_width: a list of column widths
            
        Optional arguments:
            folder: the working folder from which to read the table. Default is
                    the cwd.


        
        
        Most DDscat output files have fixed column widths and cannot be relied upon 
        to have whitespace between adjacent columns. Therefore the columns' width must
        be provided in the c_width list.   

        Field names are derived from the column headings in the result table. The
        fields can be accessed like a Python dict, e.g. T['wave']                            
  
                    
        """
        Table.__init__(self)        
        
        if folder is None:
            self.folder=''
        else:
            self.folder=folder
         
        self.zfile=zfile
        self.fname=fname
        self.hdr_len=hdr_len
        self.c_width=c_width
        self.header=None
        self.col_lbl=None
        self.refresh()
#
#        try:
#        except (IOError):
#            print 'Result Table %s not found' % utils.resolve_mat_file(os.path.join(self.folder, self.fname))
#            self.data=None        
#        except (ValueError):
#            print 'Result Table %s format not recognized (wrong colum format?)' % utils.resolve_mat_file(os.path.join(self.folder, self.fname))
#
#            self.data=None

    def refresh(self):
        """
        Refresh the data from the file
                
        """
        
        if self.zfile:
            with zipfile.ZipFile(os.path.join(self.folder, self.zfile)) as z:
                f=z.open(self.fname, 'rU')            
                self._load(f)
                
        else:            
            with open(os.path.join(self.folder, self.fname), 'Ur') as f:
                self._load(f)

    def _load(self, f):
        hdr=''
        for i in range(self.hdr_len):
            hdr+=f.readline()
        self.header=hdr

        l=f.readline()
        labels=split_string(l, self.c_width)
        for i,l in enumerate(labels):
            labels[i]=l.strip()
        self.col_lbl=labels

        l=f.readline()
        dat=np.asarray(map(float, split_string(l, self.c_width)))
        l=f.readline()
        while  l <> '':
            dat=np.vstack([dat, np.asarray(map(float, split_string(l, self.c_width)))])
            l=f.readline()                
        
        self.data=dat
        for (l,d) in zip(self.col_lbl, self.data.transpose()):
            self[l]=d

    def set_folder(self, new_folder):
        """
        Change the working folder.        
        """
        self.folder=new_folder


    
class AVGTable(ResultTable):
    """
    A class for reading .avg files output by DDscat
    
    """
    def __init__(self, fname=None, folder=None, **kwargs):
        if fname==None:
            fname='w000r000.avg'
        
        if folder==None:
            folder=''
            
        print fname
        with open(os.path.join(folder, fname), 'Ur') as f:
            
            for i in range(37):
                line=f.readline()
                if line.find('1 incident polarizations') <> -1:
                    hdr=32
                    c_widths=[3, 6, 6, 10, 10, 11, 11]
                    plot_fields=['THETA', '<|f11|^2>']
                    break
                if line.find('2 incident polarizations') <> -1:
                    hdr=37
                    c_widths=[6, 7,9,12,12,11,11,11,11,11,11,11]
                    plot_fields=['S_11']
                    break
            
        ResultTable.__init__(self, fname, hdr, c_widths, **kwargs)
        self.x_field='THETA'        
        self.default_plot_fields=plot_fields
        if hdr==32:
            self.summary=AVGSummaryTable(self.header)
        else:
            self.summary=AVGSummaryTable(self.header)

class AVGSummaryTable(Table):
    """
    A class for reading the summary section of AVGTables.

    """      
    def __init__(self, fname=None, folder=None, npol=None, zfile=None, **kwargs):
        if fname is None:
            fname='w000r000.avg'
        self.fname=fname
        
        if folder is None:
            folder=''
        self.folder=folder
        self.zfile=zfile

        Table.__init__(self)

        if npol is not None:
            self.npol=npol
        else:
            if self.zfile:
                with zipfile.ZipFile(os.path.join(self.folder, self.zfile)) as z:
                    f=z.open(self.fname, 'rU')            
                    self._find_pol(f)
            else:
                with open(os.path.join(self.folder, self.fname), 'Ur') as f:
                    self._find_pol(f)
                
        self.refresh()

    def _find_pol(self, f):

        for i in range(37):
            line=f.readline()
            if line.find('1 incident polarizations') <> -1:
                self.npol=1
                break
            if line.find('2 incident polarizations') <> -1:
                self.npol=2
                break

    def refresh(self):
 
        if self.zfile:
            with zipfile.ZipFile(os.path.join(self.folder, self.zfile)) as z:
                f=z.open(self.fname, 'rU')
                if self.npol==1:
                    self._refresh_1pol(f)
                else:
                    self._refresh_2pol(f)
        else:
            with open(os.path.join(self.folder, self.fname), 'Ur') as f:
                if self.npol==1:
                    self._refresh_1pol(f)
                else:
                    self._refresh_2pol(f)
   

    def _refresh_1pol(self, f):
                    
        hdr=''

        for i in range(32):
            hdr+=f.readline()
            
        self.header=hdr
        hdr=hdr.splitlines()

        l=hdr[9].split()
        self.wave=float(l[1])

        l=hdr[18]
        self['Epol']=np.array(utils.str2complexV(l))
                
        l=hdr[28].split()
        self['Q_ext']=np.array(float(l[1]))
        self['Q_abs']=np.array(float(l[2]))
        self['Q_sca']=np.array(float(l[3]))
    
    def _refresh_2pol(self, f):
                    
        hdr=''
        for i in range(37):
            hdr+=f.readline()
            
        self.header=hdr
        hdr=hdr.splitlines()

        l=hdr[9].split()
        self.wave=float(l[1])

        l1=hdr[18]
        l2=hdr[19]
        self['Epol']=np.array([utils.str2complexV(l1),
                              utils.str2complexV(l2)])
        
        l1=hdr[28].split()
        l2=hdr[29].split()
        self['Q_ext']=np.array([float(l1[1]), float(l2[1])])
        self['Q_abs']=np.array([float(l1[2]), float(l2[2])])
        self['Q_sca']=np.array([float(l1[3]), float(l2[3])])
            
    def dichroism(self):
        
        if self.npol==1:
            raise (ValueError, 'Table has only one polarization state')

        Epol0=utils.pol2str(self['Epol'][0])
        
        if Epol0=='cL' or Epol0=='lH':
            a=0
            b=1
        elif Epol0=='cR' or Epol0=='lV':
            a=1
            b=0
        else:
            raise(ValueError, 'Can only handle dichroism for cL, cR, lH, or lV polarizations')
        
        Qext, Qabs, Qsca = self['Q_ext'], self['Q_abs'], self['Q_sca']
        
        CDext = _dichroism_calculator(Qext[a], Qext[b])
        CDabs = _dichroism_calculator(Qabs[a], Qabs[b])
        CDsca = _dichroism_calculator(Qsca[a], Qsca[b])

        return [self.wave, CDext, CDabs, CDsca]


class SCASummaryTable(Table):
    """
    A class for reading the summary section of SCATables.

    """      
    def __init__(self, fname=None, folder=None, npol=None, zfile=None, **kwargs):
        if fname is None:
            fname='w000r000.sca'
        self.fname=fname
        
        if folder is None:
            folder=''
        self.folder=folder
        self.zfile=zfile

        Table.__init__(self)

        if npol is not None:
            self.npol=npol
        else:
            if self.zfile:
                with zipfile.ZipFile(os.path.join(self.folder, self.zfile)) as z:
                    f=z.open(self.fname, 'rU')            
                    self._find_pol(f)
            else:
                with open(os.path.join(self.folder, self.fname), 'Ur') as f:
                    self._find_pol(f)
                
        self.refresh()

    def _find_pol(self, f):

        self.npol=1
        for i in range(44):
            line=f.readline()
            if line.find('JO=2:') <> -1:
                self.npol=2
                break

    def refresh(self):
 
        if self.zfile:
            with zipfile.ZipFile(os.path.join(self.folder, self.zfile)) as z:
                f=z.open(self.fname, 'rU')
                if self.npol==1:
                    self._refresh_1pol(f)
                else:
                    self._refresh_2pol(f)
        else:
            with open(os.path.join(self.folder, self.fname), 'Ur') as f:
                if self.npol==1:
                    self._refresh_1pol(f)
                else:
                    self._refresh_2pol(f)
   

    def _refresh_1pol(self, f):
                    
        hdr=''

        for i in range(43):
            hdr+=f.readline()
            
        self.header=hdr
        hdr=hdr.splitlines()

        l=hdr[12].split()
        self.aeff=float(l[1])

        l=hdr[13].split()
        self.wave=float(l[1])

        self.beta=float(hdr[29].split('=')[1])
        self.theta=float(hdr[30].split('=')[1])
        self.phi=float(hdr[31].split('=')[1])

        l=hdr[27]
        self['Epol']=np.array(utils.str2complexV(l))
                
        l=hdr[34].split()
        self['Q_ext']=np.array(float(l[1]))
        self['Q_abs']=np.array(float(l[2]))
        self['Q_sca']=np.array(float(l[3]))
    
    def _refresh_2pol(self, f):
                    
        hdr=''
        for i in range(43):
            hdr+=f.readline()
            
        self.header=hdr
        hdr=hdr.splitlines()

        l=hdr[12].split()
        self.aeff=float(l[1])

        l=hdr[13].split()
        self.wave=float(l[1])

        self.beta=float(hdr[29].split('=')[1])
        self.theta=float(hdr[30].split('=')[1])
        self.phi=float(hdr[31].split('=')[1])

        l1=hdr[27]
        l2=hdr[28]
        self['Epol']=np.array([utils.str2complexV(l1),
                              utils.str2complexV(l2)])
        
        l1=hdr[34].split()
        l2=hdr[35].split()
        self['Q_ext']=np.array([float(l1[1]), float(l2[1])])
        self['Q_abs']=np.array([float(l1[2]), float(l2[2])])
        self['Q_sca']=np.array([float(l1[3]), float(l2[3])])
            
    def dichroism(self):
        
        if self.npol==1:
            raise (ValueError, 'Table has only one polarization state')

        Epol0=utils.pol2str(self['Epol'][0])
        
        if Epol0=='cL' or Epol0=='lH':
            a=0
            b=1
        elif Epol0=='cR' or Epol0=='lV':
            a=1
            b=0
        else:
            raise(ValueError, 'Can only handle dichroism for cL, cR, lH, or lV polarizations')
                
        Qext, Qabs, Qsca = self['Q_ext'], self['Q_abs'], self['Q_sca']
        
        CDext = _dichroism_calculator(Qext[a], Qext[b])
        CDabs = _dichroism_calculator(Qabs[a], Qabs[b])
        CDsca = _dichroism_calculator(Qsca[a], Qsca[b])

        return [self.wave, CDext, CDabs, CDsca]


class QTable(ResultTable):
    """
    A class for reading qtable output files from DDscat
    
    """
    def __init__(self, fname=None, num_mat=1, **kwargs):
        if fname==None:
            fname='qtable'
        hdr_lines=12+num_mat
        ResultTable.__init__(self, fname, hdr_lines, [10,11,11,11,11,12,11,11,6], **kwargs)
        self.x_field='wave'
        self.default_plot_fields=['Q_ext']


class QTable2(ResultTable):
    """
    A class for reading qtable2 output files from DDscat
    
    """
    def __init__(self, fname=None, **kwargs):
        if fname==None:
            fname='qtable2'
        ResultTable.__init__(self, fname, 12, [10,11,12,12,12], **kwargs)
        self.x_field='wave'
        self.default_plot_fields=['Q_pha']


class MTable(ResultTable):
    """
    A class for reading mtables generated by DDscat
    
    """
    def __init__(self, fname=None, **kwargs):
        if fname==None:
            fname='mtable'
        ResultTable.__init__(self, fname, 7, [10,11,10,10,10,10], **kwargs)
        self.x_field='wave(um)'
        self.default_plot_fields=['wave(um)', 'Re(m)', 'Im(m)']
        
class MInTable(ResultTable):
    """
    A class for reading material input files used by DDscat.
    
    Simple file names are resolved relative to the default material_library path.
    
    This class can be called to return an interpolated value at a requested
    wavelength. e.g.:
        M=MInTable('Gold.txt')
        refr_index=M(0.750)
    """
    def __init__(self, fname=None, **kwargs):
        if fname==None:
            fname='mintable'
        ResultTable.__init__(self, fname, 2, None, **kwargs)
        self.x_field='wave'
        self.default_plot_fields=['Re(m)', 'Im(m)']
    
    def refresh(self):
        fname=utils.resolve_mat_file(posixpath.join(self.folder, self.fname))

        with open(fname, 'Ur') as f:
            hdr=''
            for i in range(self.hdr_len):
                hdr+=f.readline()
            self.header=hdr
    
            l=f.readline()
            labels=l.split()
            for i,l in enumerate(labels):
                labels[i]=l.strip()
            self.col_lbl=labels
    
            l=f.readline()
            dat=np.asarray(map(float, l.split()))
            l=f.readline()
            while  l <> '':
                dat=np.vstack([dat, np.asarray(map(float, l.split()))])
                l=f.readline()                
            
            self.data=dat
            for (l,d) in zip(self.col_lbl, self.data.transpose()):
                setattr(self, clean_string(l), d)

            self.interps={}
            for l in self.col_lbl[1:]:
                l=clean_string(l)
                self.interps[l]=interp1d(self.wave[::-1], getattr(self, l)[::-1])                

    def __call__(self, wave):
        out={}
        for l in self.col_lbl[1:]:
            l=clean_string(l)
            out[l]=float(self.interps[l](wave))

        return out            

    def save(self, fname):
        
        with open(fname, 'wt') as f:
            f.write(self.header+'\n')
            f.write('\t'.join(self.col_lbl)+'\n')
            np.savetxt(f, self.data, fmt='%6.4f\t%4.2f\t%5.3f')

class ResultCollection(OrderedDict):

    def __init__(self):
        """
        A collection of several results files together in one object.
    
        Results are returned as a dictionary of dictionaries where key names correspond
        to the folder names and the values are dictionaries of the requested fields
        """
        super(ResultCollection, self).__init__()    

    def __repr__(self):
        return '<%s.%s object at %s>' % (self.__class__.__module__,
                                        self.__class__.__name__,
                                        hex(id(self)))    

    
    def plot(self, fields=None, normalize=False, lw=2, **kwargs):                
        """
        Plot all of the tables in the collectin in one plot.


        """        
        
        for (key, table) in self.iteritems():
#            if fields is None:
#                flds=table.default_plot_fields
#            else:
#                flds=fields

#            label=key #+'_'+fields[i+1]
            table.plot(fields, normalize=normalize, label=key, lw=lw, **kwargs)
#                plt.plot(v[0], y/maxy, label=label, lw=lw, **kwargs)

        plt.xlabel(table.x_field)
        
        ylbl=''
        if fields is None:
            flds=table.default_plot_fields
        else:
            flds=fields
            
        for f in flds:
            ylbl+=f+', '
        ylbl=ylbl[:-2]
        
        plt.ylabel(ylbl)

    def export(self, fields):
        pass

    def smooth(self, width=None, pad_sample=5):
        """


        """        
        
        for v in self.itervalues():
            v.smooth(width=width, pad_sample=pad_sample)


    def dichroism(self, fields=None):
        """
        Calculate the dichroism between pairs of spectra.
        
        Looks for spectra in folders that have names suffixed with _cL and _cR
        and calculates the difference.
        """        
        
        
        if fields==None:
            fields=['Q_ext']            
<<<<<<< HEAD
        else:
            fields=[fields]

=======
        else: 
            fields=[fields]
        
>>>>>>> 6ea6a676
        CD=ResultCollection()
        for L in self.keys():
            if L.endswith(('LCP', '_cL')):
                print 'Dichroism from: '+L
                if L.endswith('LCP'):
                    match='RCP'
                else:
                    match='_cR'

                R=L[:-3]+match
    
                if R in self.keys():
                    cd=Table()
                    for f in fields:
                        cd[f]=_dichroism_calculator(self[L][f], self[R][f])
                    x_field=self[L].x_field
                    cd[x_field]=self[L][x_field]
                    
                    cd.x_field=x_field
                    cd.default_plot_fields=fields
                else:
                    print 'No complement found for %s' % L

                CD[L[:-3]]=cd

        return CD
        

class FolderCollection(ResultCollection):
<<<<<<< HEAD
    def __init__(self, r_type=None, path=None, recurse=True ,fields=None):
=======
    def __init__(self, r_type=None, path=None, recurse=True, fields=None):
>>>>>>> 6ea6a676
        """
        A collection of several results files together in one object.
    
        By default all subfolders from the current directory are scanned for
        results files. If subfolders=False then only the current directory (or
        optionally the directory specified by path will be searched for files)
    
        Results are returned as a dictionary of dictionaries where key names correspond
        to the folder names and the values are dictionaries of the requested fields

        Arguments:
            r_type: a string denoting the type of result file to load from each folder
            path: the root directory whose subfolders will be read
            recurse: True recurses all subdirectories, False loads only from the specified (or working folder)
        """
        if r_type is None:
            r_type='qtable'
    
        if r_type.lower()=='mtable':
            rtable=MTable
        elif r_type.lower()=='qtable':
            rtable=QTable
        elif r_type.lower()=='qtable2':
            rtable=QTable2
            
        if path is None:
            path='.'
            
#        folders=[i for i in os.listdir(path) if os.path.isdir(i)]

        super(FolderCollection, self).__init__()    

        folders=[]    
        if recurse:
            for root, dirs, files in os.walk(path):
                folders.append(root)                
        else:
            folders=[i for i in os.listdir(path) if os.path.isdir(i)]

        for f in folders:            
            f_key=f.replace('\\', '/')            
            f_key=posixpath.normpath(f_key)
            try:
                self[f_key]=rtable(folder=f)
            except (IOError):
                pass

    
class FileCollection(ResultCollection):
    def __init__(self, r_type=None, path=None):
        """
        A collection of several results files.
    
        Arguments:
            r_type: a string denoting the type of result file to load from each folder
            path: the root directory whose subfolders will be read        
        """
        if r_type is None:
            r_type='avgsummary'
    
        if r_type.lower()=='avgtable':
            rtable=AVGTable
            flt="*.avg"
        elif r_type.lower()=='avgsummary':
            rtable=AVGSummaryTable
            flt="*.avg"
            self.dichroism=self._avgsum_dichroism
        elif r_type.lower()=='fmltable':
            rtable=FMLTable
            flt='*.fml'
        elif r_type.lower()=='scatable':
            rtable=SCATable
            flt='*.sca'
            
        if path is None:
            path='.'

        super(FileCollection, self).__init__()    

        for f in glob.glob(os.path.join(path, flt)):
            try:
                f_key=os.path.split(f)[1]
                self[f_key]=rtable(f)
            except (IOError):
                pass

    def _avgsum_dichroism(self, fields=None):
        """
        An alternate method of calculating dichroism used for AVGSummary collections.
        
        
        """
        if fields==None:
            fields=['Q_ext', 'Q_abs', 'Q_sca']


        table=[]                
        for (k,v) in self.iteritems():
            table.append(v.dichroism())

        CD=Table()
        CD['wave']=np.asarray([t[0] for t in table])
        if 'Q_ext' in fields:
            CD['CDext']=np.asarray([t[1] for t in table])
        if 'Q_abs' in fields:    
            CD['CDabs']=np.asarray([t[2] for t in table])
        if 'Q_sca' in fields:
            CD['CDsca']=np.asarray([t[3] for t in table])
        
        CD.x_field='wave'
        CD.default_plot_fields=['CDext']
        
        return CD

    def split(self):
        """
        Split the collection into two collections corresponding to the two polarizations
        
        """

        item=self.itervalues().next()
        pol1=item['Epol'][0]
        pol2=item['Epol'][1]

        table1=[]
        table2=[]                
        for (k,v) in self.iteritems():
            m=np.array([[v.wave]*2, v['Q_ext'], v['Q_abs'], v['Q_sca']])

            table1.append(m[:,0])
            table2.append(m[:,1])

        table1=np.asarray(table1)
        table2=np.asarray(table2)

        P1=Table()
        P2=Table()

        indices={'wave':0, 'Q_ext':1, 'Q_abs':2, 'Q_sca':3}        
        for k in item.keys()+['wave']:
            if k=='Epol': continue
            idx=indices[k]
            P1[k]=table1[:,idx]
            P2[k]=table2[:,idx]
        
        P1.Epol=pol1
        P2.Epol=pol2
        
        P1.x_field='wave'
        P2.x_field='wave'
        
        P1.default_plot_fields=['Q_ext']
        P2.default_plot_fields=['Q_ext']

        C=ResultCollection()
        C['_'+utils.pol2str(P1.Epol)]=P1
        C['_'+utils.pol2str(P2.Epol)]=P2
        

        return C      
        

    def dichroism(self, fields=None):
        
        if fields==None:
            fields=['CDext']
                       
        CD=ResultCollection()
        for l in self.keys():
            print 'Dichroism from: '+l
            cd=self[l].summary.dichroism()
            CD[l[:-3]]=cd

        cd.default_plot_fields=fields
        return CD

class ZipCollection(FileCollection):
    def __init__(self, r_type=None, folder=None):
        """
        A collection of several results files archived into a single zip file.
    
        Arguments:
            r_type: a string denoting the type of result file to load from each folder
            folder: the root directory whose subfolders will be read        
        """
        if r_type is None:
            r_type='avgsummary'
    
        if r_type.lower()=='avgtable':
            rtable=AVGTable
            zname="all_avg.zip"
        elif r_type.lower()=='avgsummary':
            rtable=AVGSummaryTable
            zname="all_avg.zip"
            self.dichroism=self._avgsum_dichroism
        elif r_type.lower()=='fmltable':
            rtable=FMLTable
            zname='all_fml.zip'
        elif r_type.lower()=='scatable2':
            rtable=SCATable2
            zname='all_sca.zip'
        
        self.folder=folder
        if folder is None:
            folder=''
        
        ResultCollection.__init__(self)

#        super(ZipCollection, self).__init__()    

#        if not os.path.exists(os.path.join(folder, zname)):
#            raise (IOError, 'Archive %s not found'% os.path.join(folder, zname))
 #       else:
        with zipfile.ZipFile(os.path.join(folder, zname), 'r') as z:
            names=z.namelist()

        for n in names:
            self[n]=rtable(n, folder=self.folder, zfile=zname)

class SCAHyperSpace():
    """
    Create an object that stores the results from an isotropic simulation
    into a multi-dimensional np array.
    
    The array indices correspond to:
        [lambda, aeff, beta, theta, phi, Epol, Q]    
 
    In dichroism spectra there is no polarization dependance so the indices are:
        [lambda, aeff, beta, theta, phi, CD]
        
    The array is addressed by integer indices. The wavelength/radius/amgle
    corresponding to a given index can be recoverred with he lists w_range,
    r_range, etc.
        
    """
    
    def __init__(self):

        if len(glob.glob('*.sca'))==0:
            self.zfile='all_sca.zip'
        else:
            self.zfile=None

        self.ProcessSCASpace()
        self.shape=(len(self.w_range), len(self.r_range), len(self.beta_range),
                    len(self.theta_range), len(self.phi_range),
                    len(self.Epol_range), 3)

        self.data=np.zeros(self.shape)
        self.refresh()

        
    def refresh(self):
        """
        Load the sca data into the array
        """

        W=dict(zip(self.w_range, range(len(self.w_range))))
        R=dict(zip(self.r_range, range(len(self.r_range))))
        Beta=dict(zip(self.beta_range, range(len(self.beta_range))))
        Theta=dict(zip(self.theta_range, range(len(self.theta_range))))
        Phi=dict(zip(self.phi_range, range(len(self.phi_range))))

        if self.zfile:
            with zipfile.ZipFile(self.zfile, 'r') as z:
                flist=z.namelist()
            flist=[x for x in flist if x.endswith('.sca')]
        else:
            flist=glob.glob('*.sca')       


        for f in flist:
            print f
            sca=SCASummaryTable(f, zfile=self.zfile)
            
            w_idx=W[sca.wave]
            r_idx=R[sca.aeff]
            beta_idx=Beta[sca.beta]
            theta_idx=Theta[sca.theta]
            phi_idx=Phi[sca.phi]

            dat=np.array((sca['Q_ext'], sca['Q_abs'], sca['Q_sca'])).transpose()

            self.data[w_idx, r_idx, beta_idx, theta_idx, phi_idx, :, :]=dat

    def __getitem__(self, *args):
        return self.data.__getitem__(*args)
        
    def ProcessSCASpace(self):
        """
        Identify the extents of the dataset in w,r,k, and Epol
        
        """
        Wset,Rset,Kset=set(), set(), set()
        
        if self.zfile:
            with zipfile.ZipFile(self.zfile, 'r') as z:
                flist=z.namelist()
        else:
            flist=glob.glob('*.sca')       
        
        for f in flist:
            try:
                [_, w, r, k, _] = re.split('w|r|k|\.',f)
            except ValueError:
                pass
            else:
                Wset.add(int(w))
                Rset.add(int(r))
                Kset.add(int(k))
    
        #identify wavelengths
        s=re.compile('w\d+r000k000.sca')        
        l=[x for x in flist if s.match(x)]        
        W=[0]*len(Wset)    
        for (i,f) in enumerate(l):
            sca=SCASummaryTable(f, zfile=self.zfile)        
            W[i]=sca.wave
        
        #identify radii
        s=re.compile('w000r\d+k000.sca')        
        l=[x for x in flist if s.match(x)]        
        R=[0]*len(Rset)    
        for (i,f) in enumerate(l):   
            sca=SCASummaryTable(f, zfile=self.zfile)        
            R[i]=sca.aeff
        
        #identify angles
        beta, theta, phi=set(), set(), set()
        s=re.compile('w000r000k\d+.sca')        
        l=[x for x in flist if s.match(x)]        
        for (i,f) in enumerate(l):   
            sca=SCASummaryTable(f, zfile=self.zfile)        
            beta.add(sca.beta)
            theta.add(sca.theta)
            phi.add(sca.phi)

        beta=sorted(list(beta))
        theta=sorted(list(theta))
        phi=sorted(list(phi))

        #identify polarizations
        Epol=range(sca.npol)
        
        self.w_range=W
        self.r_range=R
        self.beta_range=beta
        self.theta_range=theta
        self.phi_range=phi
        self.Epol_range=Epol

        self.Epol=sca['Epol']

    def dichroism(self):
        if len(self.Epol_range)<2:
            raise ValueError('Cannot calculate dichroism with only one polarization')
        

        Epol0=utils.pol2str(self.Epol[0])
        
        if Epol0=='cL' or Epol0=='lH':
            a=0
        elif Epol0=='cR' or Epol0=='lV':
            a=1
        else:
            raise(ValueError, 'Can only handle dichroism for cL, cR, lH, or lV polarizations')
        
        if a==0:
            cd=_dichroism_calculator(self.data[...,0,:], self.data[...,1,:])
        else:
            cd=_dichroism_calculator(self.data[...,1,:], self.data[...,0,:])

        return cd

def split_string(s, widths=None):
    '''
    Splits a string into list of strings at the partition points provided by
    the sequence widths.
    
    Required to parse ddscat results files which are fixed width without whitespace
    '''

    if widths is None:
        widths=[10,11,10,10,10,10]

    a=[]
    lastc=0
    for c in widths:
        a.append(s[lastc:lastc+c])
        lastc+=c

    return a

def clean_string(s):
    '''
    Remove illegal tokens from a string to return something appropriate for a Python name
    '''
    for c in '<>=^+-(){}@#$%&*!?,.~':
        s=s.replace(c, '')

    return s        



### ===============================================================================
### DEPRECATED

def dichroism_from_avg(fields, folder=None):
    
    table=[]   
    
    for files in glob.glob("w???r???.avg"):

        dat=AVGTable(files)
        
        s=dat.summary        
        
        t=[s.wave, s.J2_Qext-s.J1_Qext, s.J2_Qabs-s.J1_Qabs, s.J2_Qsca-s.J1_Qsca]
        table.append(t)
    
    
  #  return np.asarray(table)
  #  a=np.zeros(len(table), dtype=[('wave',np.float32),('CDext',np.float32),('CDabs',np.float32), ('CDsca', np.float32)])
#    return np.asarray(table, dtype='f4 f4 f4 f4')
    dat=OrderedDict()
    if 'wave' in fields:
        dat['wave']=np.asarray([t[0] for t in table])
    if 'CDext' in fields:
        dat['CDext']=np.asarray([t[1] for t in table])
    if 'CDabs' in fields:    
        dat['CDabs']=np.asarray([t[2] for t in table])
    if 'CDsca' in fields:
        dat['CDsca']=np.asarray([t[3] for t in table])

    return dat


def plot_dichroism_from_avg(fields=None, lw=None, normalize=False, **kwargs):
    

    if fields==None:
        fields=['wave', 'CDext']

    if lw==None:
        lw=2

    dat=dichroism_from_avg(fields)
    
    plt.xlabel(fields[0])

    ylbl=''
    for f in fields[1:]:
        ylbl+=f+', '
    ylbl=ylbl[:-2]
    
    plt.ylabel(ylbl)

    for f in fields[1:]:
        print f
        y=dat[f]
        label=f
        if normalize:
            maxy=y.max()
        else:
            maxy=1.
            
        plt.plot(dat[fields[0]], y/maxy, label=label, lw=lw, **kwargs)
        

<|MERGE_RESOLUTION|>--- conflicted
+++ resolved
@@ -851,15 +851,11 @@
         
         if fields==None:
             fields=['Q_ext']            
-<<<<<<< HEAD
+
         else:
             fields=[fields]
 
-=======
-        else: 
-            fields=[fields]
-        
->>>>>>> 6ea6a676
+
         CD=ResultCollection()
         for L in self.keys():
             if L.endswith(('LCP', '_cL')):
@@ -889,11 +885,9 @@
         
 
 class FolderCollection(ResultCollection):
-<<<<<<< HEAD
+
     def __init__(self, r_type=None, path=None, recurse=True ,fields=None):
-=======
-    def __init__(self, r_type=None, path=None, recurse=True, fields=None):
->>>>>>> 6ea6a676
+
         """
         A collection of several results files together in one object.
     
